--- conflicted
+++ resolved
@@ -29,7 +29,7 @@
     storage_path = S3Uploader.get_storage_path(upload_to)
     filepath = os.path.join(storage_path, filename)
     base_uploader = BaseS3Uploader()
-<<<<<<< HEAD
+
     try:
         url = base_uploader.get_signed_url_to_key(filepath)
     except ClientError as ex:
@@ -38,15 +38,6 @@
         else:
             raise ex
 
-=======
-    client = base_uploader.get_s3_client()
-    bucket = base_uploader.bucket_name
-
-    url = client.generate_presigned_url(ClientMethod='get_object',
-                                        Params={'Bucket': bucket,
-                                                'Key': filepath
-                                                })
->>>>>>> 4a42acdb
     return redirect(url)
 
 
